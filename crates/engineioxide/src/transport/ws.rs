//! The ws transport module is responsible for handling websocket connections
//! The only public function is [`new_req`] which is used to upgrade a http request to a websocket connection
//!
//! Other functions are used internally to handle the websocket connection through tasks and channels
//! and to handle upgrade from polling to ws

use std::sync::Arc;

use futures_util::{
    stream::{SplitSink, SplitStream},
    SinkExt, StreamExt, TryStreamExt,
};
use http::{request::Parts, HeaderValue, Request, Response, StatusCode};
use tokio::{
    io::{AsyncRead, AsyncWrite},
    task::JoinHandle,
};
use tokio_tungstenite::{
    tungstenite::{handshake::derive_accept_key, protocol::Role, Message},
    WebSocketStream,
};

use crate::{
    body::ResponseBody,
    config::EngineIoConfig,
    engine::EngineIo,
    errors::Error,
    handler::EngineIoHandler,
    packet::{OpenPacket, Packet},
    service::ProtocolVersion,
    service::TransportType,
    sid::Sid,
    DisconnectReason, Socket,
};

/// Create a response for websocket upgrade
fn ws_response<B>(ws_key: &HeaderValue) -> Result<Response<ResponseBody<B>>, http::Error> {
    let derived = derive_accept_key(ws_key.as_bytes());
    let sec = derived.parse::<HeaderValue>().unwrap();
    Response::builder()
        .status(StatusCode::SWITCHING_PROTOCOLS)
        .header(http::header::UPGRADE, HeaderValue::from_static("websocket"))
        .header(
            http::header::CONNECTION,
            HeaderValue::from_static("Upgrade"),
        )
        .header(http::header::SEC_WEBSOCKET_ACCEPT, sec)
        .body(ResponseBody::empty_response())
}

/// Upgrade a websocket request to create a websocket connection.
///
/// If a sid is provided in the query it means that is is upgraded from an existing HTTP polling request.
/// In this case the http polling request is closed and the SID is kept for the websocket
pub fn new_req<R: Send + 'static, B, H: EngineIoHandler>(
    engine: Arc<EngineIo<H>>,
    protocol: ProtocolVersion,
    sid: Option<Sid>,
    req: Request<R>,
) -> Result<Response<ResponseBody<B>>, Error> {
    let (parts, body) = req.into_parts();
    let req = Request::from_parts(parts.clone(), body);

    let ws_key = parts
        .headers
        .get("Sec-WebSocket-Key")
        .ok_or(Error::HttpErrorResponse(StatusCode::BAD_REQUEST))?
        .clone();

    tokio::spawn(async move {
        let conn = hyper::upgrade::on(req)
            .await
            .map(hyper_util::rt::TokioIo::new);
        let res = match conn {
            Ok(conn) => on_init(engine, conn, protocol, sid, parts).await,
            Err(_e) => {
                #[cfg(feature = "tracing")]
                tracing::debug!("ws upgrade error: {}", _e);
                return;
            }
        };

        match res {
            Ok(_) => {
                #[cfg(feature = "tracing")]
                tracing::debug!("ws closed")
            }
            Err(_e) => {
                #[cfg(feature = "tracing")]
                tracing::debug!("ws closed with error: {:?}", _e)
            }
        }
    });

    Ok(ws_response(&ws_key)?)
}

/// Handle a websocket connection upgrade
///
/// Sends an open packet if it is not an upgrade from a polling request
///
/// Read packets from the websocket and handle them, it will block until the connection is closed
async fn on_init<H: EngineIoHandler, S>(
    engine: Arc<EngineIo<H>>,
    conn: S,
    protocol: ProtocolVersion,
    sid: Option<Sid>,
    req_data: Parts,
) -> Result<(), Error>
where
    S: AsyncRead + AsyncWrite + Unpin + Send + 'static,
{
    let ws_init = move || WebSocketStream::from_raw_socket(conn, Role::Server, None);
    let (socket, ws) = if let Some(sid) = sid {
        match engine.get_socket(sid) {
            None => return Err(Error::UnknownSessionID(sid)),
            Some(socket) if socket.is_ws() => return Err(Error::Upgrade),
            Some(socket) => {
                let mut ws = ws_init().await;
                upgrade_handshake::<H, S>(&socket, &mut ws).await?;
                (socket, ws)
            }
        }
    } else {
        let socket = engine.create_session(
            protocol,
            TransportType::Websocket,
            req_data,
            #[cfg(feature = "v3")]
            false,
        );
        #[cfg(feature = "tracing")]
        tracing::debug!("[sid={}] new websocket connection", socket.id);
        let mut ws = ws_init().await;
        init_handshake(socket.id, &mut ws, &engine.config).await?;
        socket
            .clone()
            .spawn_heartbeat(engine.config.ping_interval, engine.config.ping_timeout);
        (socket, ws)
    };
    let (tx, rx) = ws.split();
    let rx_handle = forward_to_socket::<H, S>(socket.clone(), tx);

    if let Err(ref e) = forward_to_handler(&engine, rx, &socket).await {
        #[cfg(feature = "tracing")]
        tracing::debug!("[sid={}] error when handling packet: {:?}", socket.id, e);
        if let Some(reason) = e.into() {
            engine.close_session(socket.id, reason);
        }
    } else {
        engine.close_session(socket.id, DisconnectReason::TransportClose);
    }
    rx_handle.abort();
    Ok(())
}

/// Forwards all packets received from a websocket to a EngineIo [`Socket`]
async fn forward_to_handler<H: EngineIoHandler, S>(
    engine: &Arc<EngineIo<H>>,
    mut rx: SplitStream<WebSocketStream<S>>,
    socket: &Arc<Socket<H::Data>>,
) -> Result<(), Error>
where
    S: AsyncRead + AsyncWrite + Unpin + Send + 'static,
{
    while let Some(msg) = rx.try_next().await? {
        match msg {
            Message::Text(msg) => match Packet::try_from(msg)? {
                Packet::Close => {
                    #[cfg(feature = "tracing")]
                    tracing::debug!("[sid={}] closing session", socket.id);
                    engine.close_session(socket.id, DisconnectReason::TransportClose);
                    break;
                }
<<<<<<< HEAD
            }
            #[allow(unused_mut)]
            Message::Binary(mut data) => {
                let data = if socket.protocol == ProtocolVersion::V3 && !data.is_empty() {
                    // The first byte is the message type, which we don't need.
                    data.slice(1..)
                } else {
                    data
                };
                engine.handler.on_binary(data, socket.clone());
=======
                Packet::Pong | Packet::Ping => socket
                    .heartbeat_tx
                    .try_send(())
                    .map_err(|_| Error::HeartbeatTimeout),
                Packet::Message(msg) => {
                    engine.handler.on_message(msg, socket.clone());
                    Ok(())
                }
                p => return Err(Error::BadPacket(p)),
            },
            Message::Binary(mut data) => {
                if socket.protocol == ProtocolVersion::V3 && !data.is_empty() {
                    // The first byte is the message type, which we don't need.
                    let _ = data.remove(0);
                }
                engine.handler.on_binary(data.into(), socket.clone());
>>>>>>> 8df6c8f0
                Ok(())
            }
            Message::Close(_) => break,
            _ => {
                #[cfg(feature = "tracing")]
                tracing::debug!("[sid={}] unexpected ws message", socket.id);
                Ok(())
            }
        }?
    }
    Ok(())
}

/// Forwards all packets waiting to be sent to the websocket
///
/// The websocket stream is flushed only when the internal channel is drained
fn forward_to_socket<H: EngineIoHandler, S>(
    socket: Arc<Socket<H::Data>>,
    mut tx: SplitSink<WebSocketStream<S>, Message>,
) -> JoinHandle<()>
where
    S: AsyncRead + AsyncWrite + Unpin + Send + 'static,
{
    // Pipe between websocket and internal socket channel
    tokio::spawn(async move {
        let mut internal_rx = socket.internal_rx.try_lock().unwrap();

        // map a packet to a websocket message
        // It is declared as a macro rather than a closure to avoid ownership issues
        macro_rules! map_fn {
            ($item:ident) => {
                let res = match $item {
<<<<<<< HEAD
                    Packet::Binary(bin) if socket.protocol != ProtocolVersion::V3 => {
                        tx.feed(Message::Binary(bin)).await
                    }
                    Packet::Binary(bin) | Packet::BinaryV3(bin) => {
                        // v3 protocol requires packet type as the first byte.
                        let mut buf = Vec::with_capacity(bin.len() + 1);
                        buf.push(0x04);
                        buf.extend_from_slice(&bin);
=======
                    Packet::Binary(bin) | Packet::BinaryV3(bin) => {
                        let mut bin: Vec<u8> = bin.into();
                        if socket.protocol == ProtocolVersion::V3 {
                            // v3 protocol requires packet type as the first byte
                            bin.insert(0, 0x04);
                        }
>>>>>>> 8df6c8f0
                        tx.feed(Message::Binary(bin)).await
                    }
                    Packet::Close => {
                        tx.send(Message::Close(None)).await.ok();
                        internal_rx.close();
                        break;
                    },
                    // A Noop Packet maybe sent by the server to upgrade from a polling connection
                    // In the case that the packet was not poll in time it will remain in the buffer and therefore
                    // it should be discarded here
                    Packet::Noop => Ok(()),
                    _ => {
                        let packet: String = $item.try_into().unwrap();
                        tx.feed(Message::Text(packet)).await
                    }
                };
                if let Err(_e) = res {
                    #[cfg(feature = "tracing")]
                    tracing::debug!("[sid={}] error sending packet: {}", socket.id, _e);
                }
            };
        }

        while let Some(items) = internal_rx.recv().await {
            for item in items {
                map_fn!(item);
            }
            // For every available packet we continue to send until the channel is drained
            while let Ok(items) = internal_rx.try_recv() {
                for item in items {
                    map_fn!(item);
                }
            }

            tx.flush().await.ok();
        }
    })
}
/// Send a Engine.IO [`OpenPacket`] to initiate a websocket connection
async fn init_handshake<S>(
    sid: Sid,
    ws: &mut WebSocketStream<S>,
    config: &EngineIoConfig,
) -> Result<(), Error>
where
    S: AsyncRead + AsyncWrite + Unpin + Send + 'static,
{
    let packet = Packet::Open(OpenPacket::new(TransportType::Websocket, sid, config));
    ws.send(Message::Text(packet.try_into()?)).await?;
    Ok(())
}

/// Upgrade a session from a polling request to a websocket request.
///
/// Before upgrading the session the server should send a NOOP packet to any pending polling request.
///
/// ## Handshake :
/// ```text
/// CLIENT                                                 SERVER
///│                                                      │
///│   GET /engine.io/?EIO=4&transport=websocket&sid=...  │
///│ ───────────────────────────────────────────────────► │
///│  ◄─────────────────────────────────────────────────┘ │
///│            HTTP 101 (WebSocket handshake)            │
///│                                                      │
///│            -----  WebSocket frames -----             │
///│  ─────────────────────────────────────────────────►  │
///│                         2probe                       │ (ping packet)
///│  ◄─────────────────────────────────────────────────  │
///│                         3probe                       │ (pong packet)
///│  ─────────────────────────────────────────────────►  │
///│                         5                            │ (upgrade packet)
///│                                                      │
///│            -----  WebSocket frames -----             │
/// ```
#[cfg_attr(feature = "tracing", tracing::instrument(skip(socket, ws), fields(sid = socket.id.to_string())))]
async fn upgrade_handshake<H: EngineIoHandler, S>(
    socket: &Arc<Socket<H::Data>>,
    ws: &mut WebSocketStream<S>,
) -> Result<(), Error>
where
    S: AsyncRead + AsyncWrite + Unpin + Send + 'static,
{
    #[cfg(feature = "tracing")]
    tracing::debug!("websocket connection upgrade");

    // Fetch the next packet from the ws stream, it should be a PingUpgrade packet
    let msg = match ws.next().await {
        Some(Ok(Message::Text(d))) => d,
        _ => Err(Error::Upgrade)?,
    };
    match Packet::try_from(msg)? {
        Packet::PingUpgrade => {
            // Respond with a PongUpgrade packet
            ws.send(Message::Text(Packet::PongUpgrade.try_into()?))
                .await?;
        }
        p => Err(Error::BadPacket(p))?,
    };

    // send a NOOP packet to any pending polling request so it closes gracefully
    socket.send(Packet::Noop)?;

    // Fetch the next packet from the ws stream, it should be an Upgrade packet
    let msg = match ws.next().await {
        Some(Ok(Message::Text(d))) => d,
        Some(Ok(Message::Close(_))) => {
            #[cfg(feature = "tracing")]
            tracing::debug!("ws stream closed before upgrade");
            Err(Error::Upgrade)?
        }
        _ => {
            #[cfg(feature = "tracing")]
            tracing::debug!("unexpected ws message before upgrade");
            Err(Error::Upgrade)?
        }
    };
    match Packet::try_from(msg)? {
        Packet::Upgrade => {
            #[cfg(feature = "tracing")]
            tracing::debug!("ws upgraded successful")
        }
        p => Err(Error::BadPacket(p))?,
    };

    // wait for any polling connection to finish by waiting for the socket to be unlocked
    let _ = socket.internal_rx.lock().await;
    socket.upgrade_to_websocket();
    Ok(())
}<|MERGE_RESOLUTION|>--- conflicted
+++ resolved
@@ -172,18 +172,6 @@
                     engine.close_session(socket.id, DisconnectReason::TransportClose);
                     break;
                 }
-<<<<<<< HEAD
-            }
-            #[allow(unused_mut)]
-            Message::Binary(mut data) => {
-                let data = if socket.protocol == ProtocolVersion::V3 && !data.is_empty() {
-                    // The first byte is the message type, which we don't need.
-                    data.slice(1..)
-                } else {
-                    data
-                };
-                engine.handler.on_binary(data, socket.clone());
-=======
                 Packet::Pong | Packet::Ping => socket
                     .heartbeat_tx
                     .try_send(())
@@ -197,10 +185,9 @@
             Message::Binary(mut data) => {
                 if socket.protocol == ProtocolVersion::V3 && !data.is_empty() {
                     // The first byte is the message type, which we don't need.
-                    let _ = data.remove(0);
-                }
-                engine.handler.on_binary(data.into(), socket.clone());
->>>>>>> 8df6c8f0
+                    data = data.split_off(1);
+                }
+                engine.handler.on_binary(data, socket.clone());
                 Ok(())
             }
             Message::Close(_) => break,
@@ -233,24 +220,17 @@
         macro_rules! map_fn {
             ($item:ident) => {
                 let res = match $item {
-<<<<<<< HEAD
-                    Packet::Binary(bin) if socket.protocol != ProtocolVersion::V3 => {
-                        tx.feed(Message::Binary(bin)).await
-                    }
                     Packet::Binary(bin) | Packet::BinaryV3(bin) => {
-                        // v3 protocol requires packet type as the first byte.
-                        let mut buf = Vec::with_capacity(bin.len() + 1);
-                        buf.push(0x04);
-                        buf.extend_from_slice(&bin);
-=======
-                    Packet::Binary(bin) | Packet::BinaryV3(bin) => {
-                        let mut bin: Vec<u8> = bin.into();
                         if socket.protocol == ProtocolVersion::V3 {
-                            // v3 protocol requires packet type as the first byte
-                            bin.insert(0, 0x04);
+                            // v3 protocol requires packet type as the first byte.
+                            // This requires a new buffer. This is OK as it is only for the V3 protocol.
+                            let mut buff = Vec::with_capacity(bin.len() + 1);
+                            buff.push(0x04);
+                            buff.extend(bin);
+                            tx.feed(Message::Binary(buff.into())).await
+                        } else {
+                            tx.feed(Message::Binary(bin)).await
                         }
->>>>>>> 8df6c8f0
-                        tx.feed(Message::Binary(bin)).await
                     }
                     Packet::Close => {
                         tx.send(Message::Close(None)).await.ok();
@@ -263,7 +243,7 @@
                     Packet::Noop => Ok(()),
                     _ => {
                         let packet: String = $item.try_into().unwrap();
-                        tx.feed(Message::Text(packet)).await
+                        tx.feed(Message::Text(packet.into())).await
                     }
                 };
                 if let Err(_e) = res {
@@ -298,7 +278,7 @@
     S: AsyncRead + AsyncWrite + Unpin + Send + 'static,
 {
     let packet = Packet::Open(OpenPacket::new(TransportType::Websocket, sid, config));
-    ws.send(Message::Text(packet.try_into()?)).await?;
+    ws.send(Message::Text(packet.into())).await?;
     Ok(())
 }
 
@@ -344,8 +324,7 @@
     match Packet::try_from(msg)? {
         Packet::PingUpgrade => {
             // Respond with a PongUpgrade packet
-            ws.send(Message::Text(Packet::PongUpgrade.try_into()?))
-                .await?;
+            ws.send(Message::Text(Packet::PongUpgrade.into())).await?;
         }
         p => Err(Error::BadPacket(p))?,
     };
