--- conflicted
+++ resolved
@@ -283,11 +283,7 @@
     /// A type map of protocol extensions.
     /// It can be used to share data through the lifetime of the socket.
     ///
-<<<<<<< HEAD
-    /// **Note**: This is not the same data than the `extensions` field on the [`http::Request::extensions()`](http::Request) struct.
-=======
     /// **Note**: This is not the same data as the `extensions` field on the [`http::Request::extensions()`](http::Request) struct.
->>>>>>> 2e775b6b
     /// If you want to extract extensions from the http request, you should use the [`HttpExtension`](crate::extract::HttpExtension) extractor.
     #[cfg_attr(docsrs, doc(cfg(feature = "extensions")))]
     #[cfg(feature = "extensions")]
