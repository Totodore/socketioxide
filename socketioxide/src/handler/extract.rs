--- conflicted
+++ resolved
@@ -232,11 +232,7 @@
     ///
     /// It will also call the disconnect handler if it is set.
     #[inline(always)]
-<<<<<<< HEAD
     pub fn disconnect(self) -> Result<(), SendError<()>> {
-=======
-    pub fn disconnect(self) -> Result<(), DisconnectError> {
->>>>>>> d8af2b2f
         self.0.disconnect()
     }
 }
@@ -302,12 +298,8 @@
             } else {
                 Packet::bin_ack(ns, data, self.binary, ack_id)
             };
-<<<<<<< HEAD
             self.socket.send_with_permit(packet, permit);
             Ok(())
-=======
-            Ok(self.socket.send(packet)?)
->>>>>>> d8af2b2f
         } else {
             Ok(())
         }
