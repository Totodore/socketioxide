--- conflicted
+++ resolved
@@ -23,22 +23,10 @@
 };
 use crate::{ProtocolVersion, SocketIo};
 
-<<<<<<< HEAD
 pub struct Client {
-    pub(crate) config: Arc<SocketIoConfig>,
+    pub(crate) config: SocketIoConfig,
     ns: RwLock<HashMap<Cow<'static, str>, Arc<Namespace>>>,
-    state: Arc<state::TypeMap![Send + Sync]>,
-}
-
-impl Client {
-    pub fn new(config: Arc<SocketIoConfig>) -> Self {
-        // #[cfg(feature = "state")]
-        // crate::state::freeze_state();
-=======
-pub struct Client<A: Adapter> {
-    pub(crate) config: SocketIoConfig,
-    ns: RwLock<HashMap<Cow<'static, str>, Arc<Namespace<A>>>>,
-    router: RwLock<Router<NamespaceCtr<A>>>,
+    router: RwLock<Router<NamespaceCtr>>,
 
     #[cfg(feature = "state")]
     pub(crate) state: state::TypeMap![Send + Sync],
@@ -46,25 +34,20 @@
 
 /// ==== impl Client ====
 
-impl<A: Adapter> Client<A> {
+impl Client {
     pub fn new(
         config: SocketIoConfig,
         #[cfg(feature = "state")] mut state: state::TypeMap![Send + Sync],
     ) -> Self {
         #[cfg(feature = "state")]
         state.freeze();
->>>>>>> 04f7ab3c
 
         Self {
             config,
             ns: RwLock::new(HashMap::new()),
-<<<<<<< HEAD
-            state: Arc::new(state::TypeMap::new()),
-=======
             router: RwLock::new(Router::new()),
             #[cfg(feature = "state")]
             state,
->>>>>>> 04f7ab3c
         }
     }
 
@@ -73,26 +56,25 @@
         &self,
         auth: Option<String>,
         ns_path: Str,
-        esocket: &Arc<engineioxide::Socket<SocketData<A>>>,
+        esocket: &Arc<engineioxide::Socket<SocketData>>,
     ) {
         #[cfg(feature = "tracing")]
         tracing::debug!("auth: {:?}", auth);
         let protocol: ProtocolVersion = esocket.protocol.into();
-        let connect =
-            move |ns: Arc<Namespace<A>>, esocket: Arc<engineioxide::Socket<SocketData<A>>>| async move {
-                if ns.connect(esocket.id, esocket.clone(), auth).await.is_ok() {
-                    // cancel the connect timeout task for v5
-                    if let Some(tx) = esocket.data.connect_recv_tx.lock().unwrap().take() {
-                        tx.send(()).ok();
-                    }
+        let connect = move |ns: Arc<Namespace>, esocket: Arc<engineioxide::Socket<SocketData>>| async move {
+            if ns.connect(esocket.id, esocket.clone(), auth).await.is_ok() {
+                // cancel the connect timeout task for v5
+                if let Some(tx) = esocket.data.connect_recv_tx.lock().unwrap().take() {
+                    tx.send(()).ok();
                 }
-            };
+            }
+        };
 
         if let Some(ns) = self.get_ns(&ns_path) {
             tokio::spawn(connect(ns, esocket.clone()));
         } else if let Ok(Match { value: ns_ctr, .. }) = self.router.read().unwrap().at(&ns_path) {
             let path: Cow<'static, str> = Cow::Owned(ns_path.clone().into());
-            let ns = ns_ctr.get_new_ns(ns_path); //TODO: check memory leak here
+            let ns = ns_ctr.get_new_ns(ns_path, self.config.adapter.boxed_clone()); //TODO: check memory leak here
             self.ns.write().unwrap().insert(path, ns.clone());
             tokio::spawn(connect(ns, esocket.clone()));
         } else if protocol == ProtocolVersion::V4 && ns_path == "/" {
@@ -123,7 +105,7 @@
 
     /// Spawn a task that will close the socket if it is not connected to a namespace
     /// after the [`SocketIoConfig::connect_timeout`] duration
-    fn spawn_connect_timeout_task(&self, socket: Arc<EIoSocket<SocketData<A>>>) {
+    fn spawn_connect_timeout_task(&self, socket: Arc<EIoSocket<SocketData>>) {
         #[cfg(feature = "tracing")]
         tracing::debug!("spawning connect timeout task");
         let (tx, rx) = oneshot::channel();
@@ -146,17 +128,17 @@
     {
         #[cfg(feature = "tracing")]
         tracing::debug!("adding namespace {}", path);
-<<<<<<< HEAD
-        let ns = Namespace::new(path.clone(), callback, self.config.adapter.boxed_clone());
-=======
-        let ns = Namespace::new(Str::from(&path), callback);
->>>>>>> 04f7ab3c
+        let ns = Namespace::new(
+            Str::from(&path),
+            callback,
+            self.config.adapter.boxed_clone(),
+        );
         self.ns.write().unwrap().insert(path, ns);
     }
 
     pub fn add_dyn_ns<C, T>(&self, path: String, callback: C) -> Result<(), matchit::InsertError>
     where
-        C: ConnectHandler<A, T>,
+        C: ConnectHandler<T>,
         T: Send + Sync + 'static,
     {
         #[cfg(feature = "tracing")]
@@ -202,7 +184,7 @@
 }
 
 #[derive(Debug)]
-pub struct SocketData<A: Adapter> {
+pub struct SocketData {
     /// Partial binary packet that is being received
     /// Stored here until all the binary payloads are received
     pub partial_bin_packet: Mutex<Option<Packet<'static>>>,
@@ -211,9 +193,9 @@
     pub connect_recv_tx: Mutex<Option<oneshot::Sender<()>>>,
 
     /// Used to store the [`SocketIo`] instance so it can be accessed by any sockets
-    pub io: OnceLock<SocketIo<A>>,
-}
-impl<A: Adapter> Default for SocketData<A> {
+    pub io: OnceLock<SocketIo>,
+}
+impl Default for SocketData {
     fn default() -> Self {
         Self {
             partial_bin_packet: Default::default(),
@@ -223,16 +205,11 @@
     }
 }
 
-<<<<<<< HEAD
 impl EngineIoHandler for Client {
     type Data = SocketData;
-=======
-impl<A: Adapter> EngineIoHandler for Client<A> {
-    type Data = SocketData<A>;
->>>>>>> 04f7ab3c
 
     #[cfg_attr(feature = "tracing", tracing::instrument(skip(self, socket), fields(sid = socket.id.to_string())))]
-    fn on_connect(self: Arc<Self>, socket: Arc<EIoSocket<SocketData<A>>>) {
+    fn on_connect(self: Arc<Self>, socket: Arc<EIoSocket<SocketData>>) {
         socket.data.io.set(SocketIo::from(self.clone())).ok();
 
         #[cfg(feature = "tracing")]
@@ -253,7 +230,7 @@
     }
 
     #[cfg_attr(feature = "tracing", tracing::instrument(skip(self, socket), fields(sid = socket.id.to_string())))]
-    fn on_disconnect(&self, socket: Arc<EIoSocket<SocketData<A>>>, reason: EIoDisconnectReason) {
+    fn on_disconnect(&self, socket: Arc<EIoSocket<SocketData>>, reason: EIoDisconnectReason) {
         #[cfg(feature = "tracing")]
         tracing::debug!("eio socket disconnected");
         let socks: Vec<_> = self
@@ -280,7 +257,7 @@
         }
     }
 
-    fn on_message(&self, msg: Str, socket: Arc<EIoSocket<SocketData<A>>>) {
+    fn on_message(&self, msg: Str, socket: Arc<EIoSocket<SocketData>>) {
         #[cfg(feature = "tracing")]
         tracing::debug!("Received message: {:?}", msg);
         let packet = match Packet::try_from(msg) {
@@ -328,7 +305,7 @@
     /// When a binary payload is received from a socket, it is applied to the partial binary packet
     ///
     /// If the packet is complete, it is propagated to the namespace
-    fn on_binary(&self, data: Bytes, socket: Arc<EIoSocket<SocketData<A>>>) {
+    fn on_binary(&self, data: Bytes, socket: Arc<EIoSocket<SocketData>>) {
         if apply_payload_on_packet(data, &socket) {
             if let Some(packet) = socket.data.partial_bin_packet.lock().unwrap().take() {
                 if let Err(ref err) = self.sock_propagate_packet(packet, socket.id) {
@@ -346,7 +323,7 @@
         }
     }
 }
-impl<A: Adapter> std::fmt::Debug for Client<A> {
+impl std::fmt::Debug for Client {
     fn fmt(&self, f: &mut std::fmt::Formatter<'_>) -> std::fmt::Result {
         let mut f = f.debug_struct("Client");
         f.field("config", &self.config).field("ns", &self.ns);
@@ -356,21 +333,11 @@
     }
 }
 
-impl std::fmt::Debug for Client {
-    fn fmt(&self, f: &mut std::fmt::Formatter<'_>) -> std::fmt::Result {
-        f.debug_struct("Client")
-            .field("config", &self.config)
-            .field("ns", &self.ns)
-            .field("state", &self.state)
-            .finish()
-    }
-}
-
 /// Utility that applies an incoming binary payload to a partial binary packet
 /// waiting to be filled with all the payloads
 ///
 /// Returns true if the packet is complete and should be processed
-fn apply_payload_on_packet<A: Adapter>(data: Bytes, socket: &EIoSocket<SocketData<A>>) -> bool {
+fn apply_payload_on_packet(data: Bytes, socket: &EIoSocket<SocketData>) -> bool {
     #[cfg(feature = "tracing")]
     tracing::debug!("[sid={}] applying payload on packet", socket.id);
     if let Some(ref mut packet) = *socket.data.partial_bin_packet.lock().unwrap() {
@@ -389,7 +356,7 @@
 }
 
 #[cfg(socketioxide_test)]
-impl<A: Adapter> Client<A> {
+impl Client {
     pub async fn new_dummy_sock(
         self: Arc<Self>,
         ns: &'static str,
@@ -401,7 +368,7 @@
         let buffer_size = self.config.engine_config.max_buffer_size;
         let sid = Sid::new();
         let (esock, rx) =
-            EIoSocket::<SocketData<A>>::new_dummy_piped(sid, Box::new(|_, _| {}), buffer_size);
+            EIoSocket::<SocketData>::new_dummy_piped(sid, Box::new(|_, _| {}), buffer_size);
         esock.data.io.set(SocketIo::from(self.clone())).ok();
         let (tx1, mut rx1) = tokio::sync::mpsc::channel(buffer_size);
         tokio::spawn({
@@ -443,27 +410,18 @@
     use super::*;
     use tokio::sync::mpsc;
 
-    use crate::adapter::LocalAdapter;
     const CONNECT_TIMEOUT: std::time::Duration = std::time::Duration::from_millis(10);
 
-<<<<<<< HEAD
-    fn create_client() -> super::Client {
-=======
-    fn create_client() -> Arc<super::Client<LocalAdapter>> {
->>>>>>> 04f7ab3c
+    fn create_client() -> Arc<Client> {
         let config = crate::SocketIoConfig {
             connect_timeout: CONNECT_TIMEOUT,
             ..Default::default()
         };
-<<<<<<< HEAD
-        let client = Client::new(std::sync::Arc::new(config));
-=======
-        let client = Client::<LocalAdapter>::new(
+        let client = Client::new(
             config,
             #[cfg(feature = "state")]
             Default::default(),
         );
->>>>>>> 04f7ab3c
         client.add_ns("/".into(), || {});
         Arc::new(client)
     }
