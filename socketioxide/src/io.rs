--- conflicted
+++ resolved
@@ -70,12 +70,8 @@
 pub struct SocketIoBuilder {
     config: SocketIoConfig,
     engine_config_builder: EngineIoConfigBuilder,
-<<<<<<< HEAD
-=======
-    adapter: std::marker::PhantomData<A>,
     #[cfg(feature = "state")]
     state: state::TypeMap![Send + Sync],
->>>>>>> 04f7ab3c
 }
 
 impl SocketIoBuilder {
@@ -84,12 +80,8 @@
         Self {
             config: SocketIoConfig::default(),
             engine_config_builder: EngineIoConfigBuilder::new().req_path("/socket.io".to_string()),
-<<<<<<< HEAD
-=======
-            adapter: std::marker::PhantomData,
             #[cfg(feature = "state")]
             state: std::default::Default::default(),
->>>>>>> 04f7ab3c
         }
     }
 
@@ -178,20 +170,9 @@
     }
 
     /// Sets a custom [`Adapter`] for this [`SocketIoBuilder`]
-<<<<<<< HEAD
     pub fn with_adapter(mut self, adapter: impl Adapter) -> SocketIoBuilder {
         self.config.adapter = Box::new(adapter);
         self
-=======
-    pub fn with_adapter<B: Adapter>(self) -> SocketIoBuilder<B> {
-        SocketIoBuilder {
-            config: self.config,
-            engine_config_builder: self.engine_config_builder,
-            adapter: std::marker::PhantomData,
-            #[cfg(feature = "state")]
-            state: self.state,
-        }
->>>>>>> 04f7ab3c
     }
 
     /// Add a custom global state for the [`SocketIo`] instance.
@@ -429,7 +410,7 @@
         callback: C,
     ) -> Result<(), crate::NsInsertError>
     where
-        C: ConnectHandler<A, T>,
+        C: ConnectHandler<T>,
         T: Send + Sync + 'static,
     {
         self.0.add_dyn_ns(path.into(), callback)
@@ -915,8 +896,8 @@
         Self(self.0.clone())
     }
 }
-impl<A: Adapter> From<Arc<Client<A>>> for SocketIo<A> {
-    fn from(client: Arc<Client<A>>) -> Self {
+impl From<Arc<Client>> for SocketIo {
+    fn from(client: Arc<Client>) -> Self {
         SocketIo(client)
     }
 }
