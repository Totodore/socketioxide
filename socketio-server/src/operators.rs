use std::{sync::Arc, time::Duration};

use futures_core::stream::BoxStream;
use itertools::Itertools;
use serde::{de::DeserializeOwned, Serialize};

use crate::{
    adapter::{Adapter, BroadcastFlags, BroadcastOptions, RoomParam},
    errors::{AckError, Error},
    ns::Namespace,
    packet::Packet,
    socket::AckResponse,
};

/// Operators are used to select clients to send a packet to, or to configure the packet that will be emitted.
pub struct Operators<A: Adapter> {
    opts: BroadcastOptions,
    ns: Arc<Namespace<A>>,
    binary: Option<Vec<Vec<u8>>>,
}

impl<A: Adapter> Operators<A> {
    pub(crate) fn new(ns: Arc<Namespace<A>>, sid: i64) -> Self {
        Self {
            opts: BroadcastOptions::new(sid),
            ns,
            binary: None,
        }
    }

    /// Select all clients in the given rooms except the current socket.
    /// ## Example :
    /// ```
    /// use socketio_server::{Namespace, Ack};
    /// use serde_json::Value;
    /// Namespace::builder().add("/", |socket| async move {
    ///     socket.on("test", |socket, data: Value, _| async move {
    ///         let other_rooms = "room4".to_string();
    ///         // In room1, room2, room3 and room4 except the current
    ///         socket
    ///             .to("room1")
    ///             .to(["room2", "room3"])
    ///             .to(vec![other_rooms])
    ///             .emit("test", data);
    ///         Ok(Ack::<()>::None)
    ///     });
    /// });
    pub fn to(mut self, rooms: impl RoomParam) -> Self {
        self.opts.rooms.extend(rooms.into_room_iter().unique());
        self.opts.flags.insert(BroadcastFlags::Broadcast);
        self
    }

    /// Filter out all clients selected with the previous operators which are in the given rooms.
    /// ## Example :
    /// ```
    /// use socketio_server::{Namespace, Ack};
    /// use serde_json::Value;
    /// Namespace::builder().add("/", |socket| async move {
    ///     socket.on("register1", |socket, data: Value, _| async move {
    ///         socket.join("room1");
    ///         Ok(Ack::<()>::None)
    ///     });
    ///     socket.on("register2", |socket, data: Value, _| async move {
    ///         socket.join("room2");
    ///         Ok(Ack::<()>::None)
    ///     });
    ///     socket.on("test", |socket, data: Value, _| async move {
    ///         // This message will be broadcast to all clients in the Namespace
    ///         // except for ones in room1 and the current socket
    ///         socket.broadcast().except("room1").emit("test", data);
    ///         Ok(Ack::<()>::None)
    ///     });
    /// });
    pub fn except(mut self, rooms: impl RoomParam) -> Self {
        self.opts.except.extend(rooms.into_room_iter().unique());
        self.opts.flags.insert(BroadcastFlags::Broadcast);
        self
    }

    /// Broadcast to all clients only connected on this node (when using multiple nodes).
    /// When using the default in-memory adapter, this operator is a no-op.
    /// ## Example :
    /// ```
    /// use socketio_server::{Namespace, Ack};
    /// use serde_json::Value;
    /// Namespace::builder().add("/", |socket| async move {
    ///     socket.on("test", |socket, data: Value, _| async move {
    ///         // This message will be broadcast to all clients in this namespace and connected on this node
    ///         socket.local().emit("test", data);
    ///         Ok(Ack::<()>::None)
    ///     });
    /// });
    pub fn local(mut self) -> Self {
        self.opts.flags.insert(BroadcastFlags::Local);
        self
    }

    /// Broadcast to all clients without any filtering (except the current socket).
    /// ## Example :
    /// ```
    /// use socketio_server::{Namespace, Ack};
    /// use serde_json::Value;
    /// Namespace::builder().add("/", |socket| async move {
    ///     socket.on("test", |socket, data: Value, _| async move {
    ///         // This message will be broadcast to all clients in this namespace
    ///         socket.broadcast().emit("test", data);
    ///         Ok(Ack::<()>::None)
    ///     });
    /// });
    pub fn broadcast(mut self) -> Self {
        self.opts.flags.insert(BroadcastFlags::Broadcast);
        self
    }

    /// Set a custom timeout when sending a message with an acknowledgement.
    ///
    /// ## Example :
    /// ```
    /// use socketio_server::{Namespace, Ack};
    /// use serde_json::Value;
    /// use futures::stream::StreamExt;
    /// use std::time::Duration;
    /// Namespace::builder().add("/", |socket| async move {
    ///    socket.on("test", |socket, data: Value, bin| async move {
    ///       // Emit a test message in the room1 and room3 rooms, except for the room2 room with the binary payload received, wait for 5 seconds for an acknowledgement
    ///       socket.to("room1")
    ///             .to("room3")
    ///             .except("room2")
    ///             .bin(bin.unwrap())
    ///             .timeout(Duration::from_secs(5))
    ///             .emit_with_ack::<Value>("message-back", data).unwrap().for_each(|ack| async move {
    ///                match ack {
    ///                    Ok(ack) => println!("Ack received {:?}", ack),
    ///                    Err(err) => println!("Ack error {:?}", err),
    ///                }
    ///             }).await;
    ///       Ok(Ack::<()>::None)
    ///    });
    /// });
    ///
    pub fn timeout(mut self, timeout: Duration) -> Self {
        self.opts.flags.insert(BroadcastFlags::Timeout(timeout));
        self
    }

    /// Add a binary payload to the message.
    /// ## Example :
    /// ```
    /// use socketio_server::{Namespace, Ack};
    /// use serde_json::Value;
    /// Namespace::builder().add("/", |socket| async move {
    ///     socket.on("test", |socket, data: Value, bin| async move {
    ///         // This will send the binary payload received to all clients in this namespace with the test message
    ///         socket.bin(bin.unwrap()).emit("test", data);
    ///         Ok(Ack::<()>::None)
    ///     });
    /// });
    pub fn bin(mut self, binary: Vec<Vec<u8>>) -> Self {
        self.binary = Some(binary);
        self
    }

    /// Emit a message to all clients selected with the previous operators.
    /// ## Example :
    /// ```
    /// use socketio_server::{Namespace, Ack};
    /// use serde_json::Value;
    /// Namespace::builder().add("/", |socket| async move {
    ///     socket.on("test", |socket, data: Value, bin| async move {
    ///         // Emit a test message in the room1 and room3 rooms, except for the room2 room with the binary payload received
    ///         socket.to("room1").to("room3").except("room2").bin(bin.unwrap()).emit("test", data);
    ///         Ok(Ack::<()>::None)
    ///     });
    /// });
    #[cfg(feature = "remote_adapter")]
    pub async fn emit(
        self,
        event: impl Into<String>,
        data: impl serde::Serialize,
    ) -> Result<(), Error> {
        let packet = self.get_packet(event, data)?;
        self.ns
            .adapter
            .broadcast(packet, self.binary, self.opts)
            .await
    }

    #[cfg(not(feature = "remote_adapter"))]
    pub fn emit(
        self,
        event: impl Into<String>,
        data: impl serde::Serialize,
    ) -> Result<(), Error> {
        let packet = self.get_packet(event, data)?;
        self.ns.adapter.broadcast(packet, self.binary, self.opts)
    }

<<<<<<< HEAD
    #[cfg(feature = "remote_adapter")]
    //TODO: add example
    pub async fn emit_with_ack<V: DeserializeOwned + Send>(
        self,
        event: impl Into<String>,
        data: impl serde::Serialize,
    ) -> Result<Pin<Box<dyn Stream<Item = Result<AckResponse<V>, AckError>>>>, Error> {
        let packet = self.get_packet(event, data)?;
        self.ns
            .adapter
            .broadcast_with_ack(packet, self.binary, self.opts)
            .await
    }

    #[cfg(not(feature = "remote_adapter"))]
    //TODO: add example
=======
    /// Emit a message to all clients selected with the previous operators and return a stream of acknowledgements.
    /// 
    /// Each acknowledgement has a timeout specified in the config (5s by default) or with the `timeout()` operator.
    /// ## Example :
    /// ```
    /// use socketio_server::{Namespace, Ack};
    /// use serde_json::Value;
    /// use futures::stream::StreamExt;
    /// Namespace::builder().add("/", |socket| async move {
    ///    socket.on("test", |socket, data: Value, bin| async move {
    ///       // Emit a test message in the room1 and room3 rooms, except for the room2 room with the binary payload received
    ///       socket.to("room1")
    ///             .to("room3")
    ///             .except("room2")
    ///             .bin(bin.unwrap())
    ///             .emit_with_ack::<Value>("message-back", data).unwrap().for_each(|ack| async move {
    ///                match ack {
    ///                    Ok(ack) => println!("Ack received {:?}", ack),
    ///                    Err(err) => println!("Ack error {:?}", err),
    ///                }
    ///             }).await;
    ///       Ok(Ack::<()>::None)
    ///    });
    /// });
    ///
>>>>>>> 460402be
    pub fn emit_with_ack<V: DeserializeOwned + Send>(
        self,
        event: impl Into<String>,
        data: impl serde::Serialize,
    ) -> Result<BoxStream<'static, Result<AckResponse<V>, AckError>>, Error> {
        let packet = self.get_packet(event, data)?;
        Ok(self.ns
            .adapter
            .broadcast_with_ack(packet, self.binary, self.opts))
    }

    /// Create a packet with the given event and data.
    fn get_packet(&self, event: impl Into<String>, data: impl Serialize) -> Result<Packet, Error> {
        let ns = self.ns.clone();
        let data = serde_json::to_value(data)?;
        let packet = if let Some(ref bin) = self.binary {
            Packet::bin_event(ns.path.clone(), event.into(), data, bin.len())
        } else {
            Packet::event(ns.path.clone(), event.into(), data)
        };
        Ok(packet)
    }
}<|MERGE_RESOLUTION|>--- conflicted
+++ resolved
@@ -196,24 +196,6 @@
         self.ns.adapter.broadcast(packet, self.binary, self.opts)
     }
 
-<<<<<<< HEAD
-    #[cfg(feature = "remote_adapter")]
-    //TODO: add example
-    pub async fn emit_with_ack<V: DeserializeOwned + Send>(
-        self,
-        event: impl Into<String>,
-        data: impl serde::Serialize,
-    ) -> Result<Pin<Box<dyn Stream<Item = Result<AckResponse<V>, AckError>>>>, Error> {
-        let packet = self.get_packet(event, data)?;
-        self.ns
-            .adapter
-            .broadcast_with_ack(packet, self.binary, self.opts)
-            .await
-    }
-
-    #[cfg(not(feature = "remote_adapter"))]
-    //TODO: add example
-=======
     /// Emit a message to all clients selected with the previous operators and return a stream of acknowledgements.
     /// 
     /// Each acknowledgement has a timeout specified in the config (5s by default) or with the `timeout()` operator.
@@ -239,7 +221,6 @@
     ///    });
     /// });
     ///
->>>>>>> 460402be
     pub fn emit_with_ack<V: DeserializeOwned + Send>(
         self,
         event: impl Into<String>,
