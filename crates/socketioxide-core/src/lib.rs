--- conflicted
+++ resolved
@@ -58,13 +58,8 @@
     }
 }
 impl Uid {
-<<<<<<< HEAD
-    /// A zeroed server identifier.
-    pub const ZERO: Uid = Uid(Sid::ZERO);
-=======
     /// A zeroed server id.
     pub const ZERO: Self = Self(Sid::ZERO);
->>>>>>> 6d34f3a0
     /// Create a new unique identifier.
     pub fn new() -> Self {
         Self(Sid::new())
