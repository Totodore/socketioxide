--- conflicted
+++ resolved
@@ -357,7 +357,23 @@
         Ok(s.transport_type())
     }
 }
-<<<<<<< HEAD
+
+impl<A: Adapter> FromDisconnectParts<A> for crate::TransportType {
+    type Error = Infallible;
+    fn from_disconnect_parts(s: &Arc<Socket<A>>, _: DisconnectReason) -> Result<Self, Infallible> {
+        Ok(s.transport_type())
+    }
+}
+
+impl<A: Adapter> FromDisconnectParts<A> for DisconnectReason {
+    type Error = Infallible;
+    fn from_disconnect_parts(
+        _: &Arc<Socket<A>>,
+        reason: DisconnectReason,
+    ) -> Result<Self, Infallible> {
+        Ok(reason)
+    }
+}
 
 /// An Extractor that contains a reference to a state previously set with [`SocketIoBuilder::with_state`](crate::io::SocketIoBuilder).
 /// It implements [`std::ops::Deref`] to access the inner type so you can use it as a normal reference.
@@ -485,21 +501,5 @@
         struct A;
         let a = Arc::new(A) as Arc<dyn std::any::Any + Send + Sync>;
         State::<A>::from_connect_parts(&new_socket(), &None, &a).unwrap();
-=======
-impl<A: Adapter> FromDisconnectParts<A> for crate::TransportType {
-    type Error = Infallible;
-    fn from_disconnect_parts(s: &Arc<Socket<A>>, _: DisconnectReason) -> Result<Self, Infallible> {
-        Ok(s.transport_type())
-    }
-}
-
-impl<A: Adapter> FromDisconnectParts<A> for DisconnectReason {
-    type Error = Infallible;
-    fn from_disconnect_parts(
-        _: &Arc<Socket<A>>,
-        reason: DisconnectReason,
-    ) -> Result<Self, Infallible> {
-        Ok(reason)
->>>>>>> b7674cb0
     }
 }