use std::{
    collections::HashMap,
    sync::{Arc, RwLock},
};

use crate::{
    adapter::{Adapter, LocalAdapter},
    client::SocketData,
    errors::{AdapterError, ConnectFail, Error},
    handler::{BoxedConnectHandler, ConnectHandler, MakeErasedHandler},
    packet::{Packet, PacketData},
    socket::{DisconnectReason, Socket},
};
<<<<<<< HEAD
use engineioxide::sid::Sid;

pub struct Namespace {
    pub path: Cow<'static, str>,
    pub(crate) adapter: Box<dyn Adapter>,
    handler: BoxedConnectHandler,
    sockets: RwLock<HashMap<Sid, Arc<Socket>>>,
}

impl Namespace {
    pub fn new<C, T>(
        path: Cow<'static, str>,
        handler: C,
        mut adapter: Box<dyn Adapter>,
    ) -> Arc<Self>
=======
use crate::{client::SocketData, errors::AdapterError};
use engineioxide::{sid::Sid, Str};

/// A [`Namespace`] constructor used for dynamic namespaces
/// A namespace constructor only hold a common handler that will be cloned
/// to the instantiated namespaces.
pub struct NamespaceCtr<A: Adapter> {
    handler: BoxedConnectHandler<A>,
}
pub struct Namespace<A: Adapter> {
    pub path: Str,
    pub(crate) adapter: A,
    handler: BoxedConnectHandler<A>,
    sockets: RwLock<HashMap<Sid, Arc<Socket<A>>>>,
}

/// ===== impl NamespaceCtr =====
impl<A: Adapter> NamespaceCtr<A> {
    pub fn new<C, T>(handler: C) -> Self
    where
        C: ConnectHandler<A, T> + Send + Sync + 'static,
        T: Send + Sync + 'static,
    {
        Self {
            handler: MakeErasedHandler::new_ns_boxed(handler),
        }
    }
    pub fn get_new_ns(&self, path: Str) -> Arc<Namespace<A>> {
        Arc::new_cyclic(|ns| Namespace {
            path,
            handler: self.handler.boxed_clone(),
            sockets: HashMap::new().into(),
            adapter: A::new(ns.clone()),
        })
    }
}

impl<A: Adapter> Namespace<A> {
    pub fn new<C, T>(path: Str, handler: C) -> Arc<Self>
>>>>>>> 04f7ab3c
    where
        C: ConnectHandler<T> + Send + Sync + 'static,
        T: Send + Sync + 'static,
    {
        Arc::new_cyclic(move |ns: &std::sync::Weak<_>| {
            adapter.init(ns.clone()).ok();
            Self {
                path,
                handler: MakeErasedHandler::new_ns_boxed(handler),
                sockets: HashMap::new().into(),
                adapter,
            }
        })
    }

    /// Connects a socket to a namespace.
    ///
    /// Middlewares are first called to check if the connection is allowed.
    /// * If the handler returns an error, a connect_error packet is sent to the client.
    /// * If the handler returns Ok, a connect packet is sent to the client
    /// and the handler is called.
    pub(crate) async fn connect(
        self: Arc<Self>,
        sid: Sid,
        esocket: Arc<engineioxide::Socket<SocketData<A>>>,
        auth: Option<String>,
    ) -> Result<(), ConnectFail> {
<<<<<<< HEAD
        let socket: Arc<Socket> = Socket::new(sid, self.clone(), esocket.clone(), config).into();
=======
        let socket: Arc<Socket<A>> = Socket::new(sid, self.clone(), esocket.clone()).into();
>>>>>>> 04f7ab3c

        if let Err(e) = self
            .handler
            .call_middleware(socket.clone(), &auth, &self.state)
            .await
        {
            #[cfg(feature = "tracing")]
            tracing::trace!(ns = self.path.as_str(), ?socket.id, "emitting connect_error packet");

            let data = e.to_string();
            if let Err(_e) = socket.send(Packet::connect_error(self.path.clone(), &data)) {
                #[cfg(feature = "tracing")]
                tracing::debug!("error sending connect_error packet: {:?}, closing conn", _e);
                esocket.close(engineioxide::DisconnectReason::PacketParsingError);
            }
            return Err(ConnectFail);
        }

        self.sockets.write().unwrap().insert(sid, socket.clone());
        #[cfg(feature = "tracing")]
        tracing::trace!(?socket.id, ?self.path, "socket added to namespace");

        let protocol = esocket.protocol.into();

        if let Err(_e) = socket.send(Packet::connect(self.path.clone(), socket.id, protocol)) {
            #[cfg(feature = "tracing")]
            tracing::debug!("error sending connect packet: {:?}, closing conn", _e);
            esocket.close(engineioxide::DisconnectReason::PacketParsingError);
            return Err(ConnectFail);
        }

        socket.set_connected(true);
        self.handler.call(socket, auth, self.state.clone());

        Ok(())
    }

    /// Removes a socket from a namespace and propagate the event to the adapter
    pub fn remove_socket(&self, sid: Sid) -> Result<(), AdapterError> {
        #[cfg(feature = "tracing")]
        tracing::trace!(?sid, "removing socket from namespace");

        self.sockets.write().unwrap().remove(&sid);
        self.adapter
            .del_all(sid)
            .map_err(|err| AdapterError(Box::new(err)))
    }

    pub fn has(&self, sid: Sid) -> bool {
        self.sockets.read().unwrap().values().any(|s| s.id == sid)
    }

    pub fn recv(&self, sid: Sid, packet: PacketData<'_>) -> Result<(), Error> {
        match packet {
            PacketData::Connect(_) => unreachable!("connect packets should be handled before"),
            PacketData::ConnectError(_) => Err(Error::InvalidPacketType),
            packet => self.get_socket(sid)?.recv(packet),
        }
    }

    pub fn get_socket(&self, sid: Sid) -> Result<Arc<Socket>, Error> {
        self.sockets
            .read()
            .unwrap()
            .get(&sid)
            .cloned()
            .ok_or(Error::SocketGone(sid))
    }

    pub fn get_sockets(&self) -> Vec<Arc<Socket>> {
        self.sockets.read().unwrap().values().cloned().collect()
    }

    /// Closes the entire namespace :
    /// * Closes the adapter
    /// * Closes all the sockets and
    /// their underlying connections in case of [`DisconnectReason::ClosingServer`]
    /// * Removes all the sockets from the namespace
    ///
    /// This function is using .await points only when called with [`DisconnectReason::ClosingServer`]
    pub async fn close(&self, reason: DisconnectReason) {
        use futures_util::future;
        let sockets = self.sockets.read().unwrap().clone();

        #[cfg(feature = "tracing")]
        tracing::debug!(?self.path, "closing {} sockets in namespace", sockets.len());

        if reason == DisconnectReason::ClosingServer {
            // When closing the underlying transport, this will indirectly close the socket
            // Therefore there is no need to manually call `s.close()`.
            future::join_all(sockets.values().map(|s| s.close_underlying_transport())).await;
        } else {
            for s in sockets.into_values() {
                let _sid = s.id;
                let _err = s.close(reason);
                #[cfg(feature = "tracing")]
                if let Err(err) = _err {
                    tracing::debug!(?_sid, ?err, "error closing socket");
                }
            }
        }
        #[cfg(feature = "tracing")]
        tracing::debug!(?self.path, "all sockets in namespace closed");

        let _err = self.adapter.close();
        #[cfg(feature = "tracing")]
        if let Err(err) = _err {
            tracing::debug!(?err, "could not close adapter");
        }
    }
}

#[cfg(any(test, socketioxide_test))]
impl Namespace {
    pub fn new_dummy<const S: usize>(sockets: [Sid; S]) -> Arc<Self> {
<<<<<<< HEAD
        let ns = Namespace::new(Cow::Borrowed("/"), || {}, Box::new(LocalAdapter::new()));
=======
        let ns = Namespace::new("/".into(), || {});
>>>>>>> 04f7ab3c
        for sid in sockets {
            ns.sockets
                .write()
                .unwrap()
                .insert(sid, Socket::new_dummy(sid, ns.clone()).into());
        }
        ns
    }

    pub fn clean_dummy_sockets(&self) {
        self.sockets.write().unwrap().clear();
    }
}

impl std::fmt::Debug for Namespace {
    fn fmt(&self, f: &mut std::fmt::Formatter<'_>) -> std::fmt::Result {
        f.debug_struct("Namespace")
            .field("path", &self.path)
            .field("adapter", &self.adapter)
            .field("sockets", &self.sockets)
            .finish()
    }
}

#[cfg(feature = "tracing")]
impl Drop for Namespace {
    fn drop(&mut self) {
        #[cfg(feature = "tracing")]
        tracing::debug!("dropping namespace {}", self.path);
    }
}<|MERGE_RESOLUTION|>--- conflicted
+++ resolved
@@ -4,70 +4,54 @@
 };
 
 use crate::{
-    adapter::{Adapter, LocalAdapter},
+    adapter::Adapter,
     client::SocketData,
     errors::{AdapterError, ConnectFail, Error},
     handler::{BoxedConnectHandler, ConnectHandler, MakeErasedHandler},
     packet::{Packet, PacketData},
     socket::{DisconnectReason, Socket},
 };
-<<<<<<< HEAD
-use engineioxide::sid::Sid;
-
+use engineioxide::{sid::Sid, Str};
+
+/// A [`Namespace`] constructor used for dynamic namespaces
+/// A namespace constructor only hold a common handler that will be cloned
+/// to the instantiated namespaces.
+pub struct NamespaceCtr {
+    handler: BoxedConnectHandler,
+}
 pub struct Namespace {
-    pub path: Cow<'static, str>,
+    pub path: Str,
     pub(crate) adapter: Box<dyn Adapter>,
     handler: BoxedConnectHandler,
     sockets: RwLock<HashMap<Sid, Arc<Socket>>>,
 }
 
-impl Namespace {
-    pub fn new<C, T>(
-        path: Cow<'static, str>,
-        handler: C,
-        mut adapter: Box<dyn Adapter>,
-    ) -> Arc<Self>
-=======
-use crate::{client::SocketData, errors::AdapterError};
-use engineioxide::{sid::Sid, Str};
-
-/// A [`Namespace`] constructor used for dynamic namespaces
-/// A namespace constructor only hold a common handler that will be cloned
-/// to the instantiated namespaces.
-pub struct NamespaceCtr<A: Adapter> {
-    handler: BoxedConnectHandler<A>,
-}
-pub struct Namespace<A: Adapter> {
-    pub path: Str,
-    pub(crate) adapter: A,
-    handler: BoxedConnectHandler<A>,
-    sockets: RwLock<HashMap<Sid, Arc<Socket<A>>>>,
-}
-
 /// ===== impl NamespaceCtr =====
-impl<A: Adapter> NamespaceCtr<A> {
+impl NamespaceCtr {
     pub fn new<C, T>(handler: C) -> Self
     where
-        C: ConnectHandler<A, T> + Send + Sync + 'static,
+        C: ConnectHandler<T> + Send + Sync + 'static,
         T: Send + Sync + 'static,
     {
         Self {
             handler: MakeErasedHandler::new_ns_boxed(handler),
         }
     }
-    pub fn get_new_ns(&self, path: Str) -> Arc<Namespace<A>> {
-        Arc::new_cyclic(|ns| Namespace {
-            path,
-            handler: self.handler.boxed_clone(),
-            sockets: HashMap::new().into(),
-            adapter: A::new(ns.clone()),
+    pub fn get_new_ns(&self, path: Str, mut adapter: Box<dyn Adapter>) -> Arc<Namespace> {
+        Arc::new_cyclic(|ns| {
+            adapter.init(ns.clone()).ok();
+            Namespace {
+                path,
+                handler: self.handler.boxed_clone(),
+                sockets: HashMap::new().into(),
+                adapter,
+            }
         })
     }
 }
 
-impl<A: Adapter> Namespace<A> {
-    pub fn new<C, T>(path: Str, handler: C) -> Arc<Self>
->>>>>>> 04f7ab3c
+impl Namespace {
+    pub fn new<C, T>(path: Str, handler: C, mut adapter: Box<dyn Adapter>) -> Arc<Self>
     where
         C: ConnectHandler<T> + Send + Sync + 'static,
         T: Send + Sync + 'static,
@@ -92,20 +76,12 @@
     pub(crate) async fn connect(
         self: Arc<Self>,
         sid: Sid,
-        esocket: Arc<engineioxide::Socket<SocketData<A>>>,
+        esocket: Arc<engineioxide::Socket<SocketData>>,
         auth: Option<String>,
     ) -> Result<(), ConnectFail> {
-<<<<<<< HEAD
-        let socket: Arc<Socket> = Socket::new(sid, self.clone(), esocket.clone(), config).into();
-=======
-        let socket: Arc<Socket<A>> = Socket::new(sid, self.clone(), esocket.clone()).into();
->>>>>>> 04f7ab3c
-
-        if let Err(e) = self
-            .handler
-            .call_middleware(socket.clone(), &auth, &self.state)
-            .await
-        {
+        let socket: Arc<Socket> = Socket::new(sid, self.clone(), esocket.clone()).into();
+
+        if let Err(e) = self.handler.call_middleware(socket.clone(), &auth).await {
             #[cfg(feature = "tracing")]
             tracing::trace!(ns = self.path.as_str(), ?socket.id, "emitting connect_error packet");
 
@@ -132,7 +108,7 @@
         }
 
         socket.set_connected(true);
-        self.handler.call(socket, auth, self.state.clone());
+        self.handler.call(socket, auth);
 
         Ok(())
     }
@@ -215,11 +191,8 @@
 #[cfg(any(test, socketioxide_test))]
 impl Namespace {
     pub fn new_dummy<const S: usize>(sockets: [Sid; S]) -> Arc<Self> {
-<<<<<<< HEAD
-        let ns = Namespace::new(Cow::Borrowed("/"), || {}, Box::new(LocalAdapter::new()));
-=======
-        let ns = Namespace::new("/".into(), || {});
->>>>>>> 04f7ab3c
+        use crate::adapter::LocalAdapter;
+        let ns = Namespace::new("/".into(), || {}, Box::new(LocalAdapter::new()));
         for sid in sockets {
             ns.sockets
                 .write()
