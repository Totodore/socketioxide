--- conflicted
+++ resolved
@@ -5,13 +5,8 @@
 [workspace.dependencies]
 futures = "0.3.27"
 tokio = "1.26.0"
-<<<<<<< HEAD
-serde = { version = "1.0.155", features = ["derive"] }
+serde = { version = "1.0.192", features = ["derive"] }
 serde_json = "1.0.108"
-=======
-serde = { version = "1.0.192", features = ["derive"] }
-serde_json = "1.0.94"
->>>>>>> 2fab0b82
 tower = { version = "0.4.13", default-features = false }
 http = "0.2.9"
 http-body = "0.4.5"
