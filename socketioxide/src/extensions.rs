//! [`Extensions`] used to store extra data in each socket instance.
//!
//! It is heavily inspired by the [`http::Extensions`] type from the `http` crate.
//!
//! The main difference is that the inner [`HashMap`] is wrapped with an [`RwLock`]
//! to allow concurrent access. Moreover, any value extracted from the map is cloned before being returned.
//!
//! This is necessary because [`Extensions`] are shared between all the threads that handle the same socket.
//!
//! You can use the [`Extension`](crate::extract::Extension) or
//! [`MaybeExtension`](crate::extract::MaybeExtension) extractor to extract an extension of the given type.

use std::collections::HashMap;
use std::fmt;
use std::sync::RwLock;
use std::{
    any::{Any, TypeId},
    hash::{BuildHasherDefault, Hasher},
};

/// TypeMap value
type AnyVal = Box<dyn Any + Send + Sync>;

<<<<<<< HEAD
/// The `AnyDashMap` is a `HashMap` that uses `TypeId` as keys and `Any` as values.
=======
/// The [`AnyHashMap`] is a [`HashMap`] that uses `TypeId` as keys and `Any` as values.
>>>>>>> 170801c1
type AnyHashMap = RwLock<HashMap<TypeId, AnyVal, BuildHasherDefault<IdHasher>>>;

// With TypeIds as keys, there's no need to hash them. They are already hashes
// themselves, coming from the compiler. The IdHasher just holds the u64 of
// the TypeId, and then returns it, instead of doing any bit fiddling.
#[derive(Default)]
struct IdHasher(u64);

impl Hasher for IdHasher {
    #[inline]
    fn finish(&self) -> u64 {
        self.0
    }

    fn write(&mut self, _: &[u8]) {
        unreachable!("TypeId calls write_u64");
    }

    #[inline]
    fn write_u64(&mut self, id: u64) {
        self.0 = id;
    }
}

/// A type map of protocol extensions.
///
/// It is heavily inspired by the `Extensions` type from the `http` crate.
///
/// The main difference is that the inner Map is wrapped with an `RwLock` to allow concurrent access.
///
/// This is necessary because `Extensions` are shared between all the threads that handle the same socket.
///
/// You can use the [`Extension`](crate::extract::Extension) or
/// [`MaybeExtension`](crate::extract::MaybeExtension) extractor to extract an extension of the given type.
#[derive(Default)]
pub struct Extensions {
    /// The underlying map
    map: AnyHashMap,
}

impl Extensions {
    /// Create an empty `Extensions`.
    #[inline]
    pub fn new() -> Extensions {
        Extensions {
            map: AnyHashMap::default(),
        }
    }

    /// Insert a type into this `Extensions`.
    ///
    /// The type must be cloneable and thread safe to be stored.
    ///
    /// If a extension of this type already existed, it will
    /// be returned.
    ///
    /// # Example
    ///
    /// ```
    /// # use socketioxide::extensions::Extensions;
    /// let mut ext = Extensions::new();
    /// assert!(ext.insert(5i32).is_none());
    /// assert!(ext.insert(4u8).is_none());
    /// assert_eq!(ext.insert(9i32), Some(5i32));
    /// ```
    pub fn insert<T: Send + Sync + Clone + 'static>(&self, val: T) -> Option<T> {
        self.map
            .write()
            .unwrap()
            .insert(TypeId::of::<T>(), Box::new(val))
            .and_then(|v| v.downcast().ok().map(|boxed| *boxed))
    }

    /// Get a cloned value of a type previously inserted on this `Extensions`.
    ///
    /// # Example
    ///
    /// ```
    /// # use socketioxide::extensions::Extensions;
    /// let ext = Extensions::new();
    /// assert!(ext.get::<i32>().is_none());
    /// ext.insert(5i32);
    ///
    /// assert_eq!(ext.get::<i32>().unwrap(), 5i32);
    /// ```
    pub fn get<T: Send + Sync + Clone + 'static>(&self) -> Option<T> {
        self.map
            .read()
            .unwrap()
            .get(&TypeId::of::<T>())
            .and_then(|v| v.downcast_ref::<T>())
            .cloned()
    }

    /// Remove a type from this `Extensions`.
    ///
    /// If a extension of this type existed, it will be returned.
    ///
    /// # Example
    ///
    /// ```
    /// # use socketioxide::extensions::Extensions;
    /// let mut ext = Extensions::new();
    /// ext.insert(5i32);
    /// assert_eq!(ext.remove::<i32>(), Some(5i32));
    /// assert!(ext.get::<i32>().is_none());
    /// ```
    pub fn remove<T: Send + Sync + 'static>(&self) -> Option<T> {
        self.map
            .write()
            .unwrap()
            .remove(&TypeId::of::<T>())
            .and_then(|v| v.downcast().ok().map(|boxed| *boxed))
    }

    /// Clear the `Extensions` of all inserted extensions.
    ///
    /// # Example
    ///
    /// ```
    /// # use socketioxide::extensions::Extensions;
    /// let mut ext = Extensions::new();
    /// ext.insert(5i32);
    /// ext.clear();
    ///
    /// assert!(ext.get::<i32>().is_none());
    /// ```
    #[inline]
    pub fn clear(&self) {
        self.map.write().unwrap().clear();
    }

    /// Check whether the extension set is empty or not.
    ///
    /// # Example
    ///
    /// ```
    /// # use socketioxide::extensions::Extensions;
    /// let mut ext = Extensions::new();
    /// assert!(ext.is_empty());
    /// ext.insert(5i32);
    /// assert!(!ext.is_empty());
    /// ```
    #[inline]
    pub fn is_empty(&self) -> bool {
        self.map.read().unwrap().is_empty()
    }

    /// Get the number of extensions available.
    ///
    /// # Example
    ///
    /// ```
    /// # use socketioxide::extensions::Extensions;
    /// let mut ext = Extensions::new();
    /// assert_eq!(ext.len(), 0);
    /// ext.insert(5i32);
    /// assert_eq!(ext.len(), 1);
    /// ```
    #[inline]
    pub fn len(&self) -> usize {
        self.map.read().unwrap().len()
    }
}

impl fmt::Debug for Extensions {
    fn fmt(&self, f: &mut fmt::Formatter<'_>) -> fmt::Result {
        f.debug_struct("Extensions").finish()
    }
}

#[test]
fn test_extensions() {
    use std::sync::Arc;
    #[derive(Debug, Clone, PartialEq)]
    struct MyType(i32);

    #[derive(Debug, PartialEq)]
    struct ComplexSharedType(u64);
    let shared = Arc::new(ComplexSharedType(20));

    let extensions = Extensions::new();

    extensions.insert(5i32);
    extensions.insert(MyType(10));
    extensions.insert(shared.clone());

    assert_eq!(extensions.get(), Some(5i32));
    assert_eq!(extensions.get::<Arc<ComplexSharedType>>(), Some(shared));

    assert_eq!(extensions.remove::<i32>(), Some(5i32));
    assert!(extensions.get::<i32>().is_none());

    assert!(extensions.get::<bool>().is_none());
    assert_eq!(extensions.get(), Some(MyType(10)));
}<|MERGE_RESOLUTION|>--- conflicted
+++ resolved
@@ -21,11 +21,7 @@
 /// TypeMap value
 type AnyVal = Box<dyn Any + Send + Sync>;
 
-<<<<<<< HEAD
-/// The `AnyDashMap` is a `HashMap` that uses `TypeId` as keys and `Any` as values.
-=======
 /// The [`AnyHashMap`] is a [`HashMap`] that uses `TypeId` as keys and `Any` as values.
->>>>>>> 170801c1
 type AnyHashMap = RwLock<HashMap<TypeId, AnyVal, BuildHasherDefault<IdHasher>>>;
 
 // With TypeIds as keys, there's no need to hash them. They are already hashes
