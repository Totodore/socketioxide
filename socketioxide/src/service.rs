//! ## A Tower [`Service`](tower::Service) and Hyper [`Service`](hyper::service::Service) for socket.io so it
//! can be used with frameworks supporting tower and hyper services.
//!
//! #### Example with a raw `hyper` standalone service (most of the time it easier to use a framework like `axum` or `salvo`):
//!
//! ```no_run
//! # use socketioxide::SocketIo;
//! # use std::net::SocketAddr;
//! # use hyper::server::conn::http1;
//! # use tokio::net::TcpListener;
//!
//! #[tokio::main]
//! async fn main() {
//!     let (svc, io) = SocketIo::new_svc();
//!
//!      // Add io namespaces and events...
//!
//!      // Spawn raw hyper server
//!      let addr = SocketAddr::from(([127, 0, 0, 1], 3000));
//!      let listener = TcpListener::bind(addr).await.unwrap();
//!
//!      // We start a loop to continuously accept incoming connections
//!      loop {
//!          let (stream, _) = listener.accept().await.unwrap();
//!
//!          // Use an adapter to access something implementing `tokio::io` traits as if they implement
//!          // `hyper::rt` IO traits.
//!          let io = hyper_util::rt::TokioIo::new(stream);
//!          let svc = svc.clone();
//!
//!          // Spawn a tokio task to serve multiple connections concurrently
//!          tokio::task::spawn(async move {
//!              // Finally, we bind the incoming connection to our `hello` service
//!              if let Err(err) = http1::Builder::new()
//!                  .serve_connection(io, svc)
//!                  .with_upgrades()
//!                  .await
//!              {
//!                  println!("Error serving connection: {:?}", err);
//!             }
//!         });
//!     }
//! }
//! ```

use engineioxide::service::{EngineIoService, MakeEngineIoService};
use http::{Request, Response};
use http_body::Body;
use hyper::service::Service as HyperSvc;
use std::{
    sync::Arc,
    task::{Context, Poll},
};
use tower::Service as TowerSvc;

use crate::{client::Client, SocketIoConfig};

/// A [`Tower`](TowerSvc)/[`Hyper`](HyperSvc) Service that wraps [`EngineIoService`] and
/// redirect every request to it
<<<<<<< HEAD
pub struct SocketIoService<S: Clone> {
    engine_svc: EngineIoService<Arc<Client>, S>,
=======
pub struct SocketIoService<S: Clone, A: Adapter = LocalAdapter> {
    engine_svc: EngineIoService<Client<A>, S>,
>>>>>>> 04f7ab3c
}

/// Tower Service implementation.
impl<S, ReqBody, ResBody> TowerSvc<Request<ReqBody>> for SocketIoService<S>
where
    ReqBody: Body + Send + Unpin + std::fmt::Debug + 'static,
    <ReqBody as Body>::Error: std::fmt::Debug,
    <ReqBody as Body>::Data: Send,
    ResBody: Body + Send + 'static,
    S: TowerSvc<Request<ReqBody>, Response = Response<ResBody>> + Clone,
{
<<<<<<< HEAD
    type Response = <EngineIoService<Arc<Client>, S> as TowerSvc<Request<ReqBody>>>::Response;
    type Error = <EngineIoService<Arc<Client>, S> as TowerSvc<Request<ReqBody>>>::Error;
    type Future = <EngineIoService<Arc<Client>, S> as TowerSvc<Request<ReqBody>>>::Future;
=======
    type Response = <EngineIoService<Client<A>, S> as TowerSvc<Request<ReqBody>>>::Response;
    type Error = <EngineIoService<Client<A>, S> as TowerSvc<Request<ReqBody>>>::Error;
    type Future = <EngineIoService<Client<A>, S> as TowerSvc<Request<ReqBody>>>::Future;
>>>>>>> 04f7ab3c

    #[inline(always)]
    fn poll_ready(&mut self, cx: &mut Context<'_>) -> Poll<Result<(), Self::Error>> {
        self.engine_svc.poll_ready(cx)
    }
    #[inline(always)]
    fn call(&mut self, req: Request<ReqBody>) -> Self::Future {
        self.engine_svc.call(req)
    }
}

/// Hyper 1.0 Service implementation.
impl<S, ReqBody, ResBody> HyperSvc<Request<ReqBody>> for SocketIoService<S>
where
    ReqBody: Body + Send + Unpin + std::fmt::Debug + 'static,
    <ReqBody as Body>::Error: std::fmt::Debug,
    <ReqBody as Body>::Data: Send,
    ResBody: Body + Send + 'static,
    S: HyperSvc<Request<ReqBody>, Response = Response<ResBody>> + Clone,
{
<<<<<<< HEAD
    type Response = <EngineIoService<Arc<Client>, S> as HyperSvc<Request<ReqBody>>>::Response;
    type Error = <EngineIoService<Arc<Client>, S> as HyperSvc<Request<ReqBody>>>::Error;
    type Future = <EngineIoService<Arc<Client>, S> as HyperSvc<Request<ReqBody>>>::Future;
=======
    type Response = <EngineIoService<Client<A>, S> as HyperSvc<Request<ReqBody>>>::Response;
    type Error = <EngineIoService<Client<A>, S> as HyperSvc<Request<ReqBody>>>::Error;
    type Future = <EngineIoService<Client<A>, S> as HyperSvc<Request<ReqBody>>>::Future;
>>>>>>> 04f7ab3c

    #[inline(always)]
    fn call(&self, req: Request<ReqBody>) -> Self::Future {
        self.engine_svc.call(req)
    }
}

impl<S: Clone> SocketIoService<S> {
    /// Creates a MakeService which can be used as a hyper service
    #[inline(always)]
<<<<<<< HEAD
    pub fn into_make_service(self) -> MakeEngineIoService<Arc<Client>, S> {
=======
    pub fn into_make_service(self) -> MakeEngineIoService<Client<A>, S> {
>>>>>>> 04f7ab3c
        self.engine_svc.into_make_service()
    }

    /// Creates a new [`EngineIoService`] with a custom inner service and a custom config.
<<<<<<< HEAD
    pub(crate) fn with_config_inner(inner: S, config: Arc<SocketIoConfig>) -> (Self, Arc<Client>) {
=======
    pub(crate) fn with_config_inner(
        inner: S,
        config: SocketIoConfig,
        #[cfg(feature = "state")] state: state::TypeMap![Send + Sync],
    ) -> (Self, Arc<Client<A>>) {
>>>>>>> 04f7ab3c
        let engine_config = config.engine_config.clone();
        let client = Arc::new(Client::new(
            config,
            #[cfg(feature = "state")]
            state,
        ));
        let svc = EngineIoService::with_config_inner(inner, client.clone(), engine_config);
        (Self { engine_svc: svc }, client)
    }

    /// Creates a new [`EngineIoService`] with a custom inner service and an existing client
    /// It is mainly used with a [`SocketIoLayer`](crate::layer::SocketIoLayer) that owns the client
    pub(crate) fn with_client(inner: S, client: Arc<Client>) -> Self {
        let engine_config = client.config.engine_config.clone();
        let svc = EngineIoService::with_config_inner(inner, client, engine_config);
        Self { engine_svc: svc }
    }
}

impl<S: Clone> Clone for SocketIoService<S> {
    fn clone(&self) -> Self {
        Self {
            engine_svc: self.engine_svc.clone(),
        }
    }
}<|MERGE_RESOLUTION|>--- conflicted
+++ resolved
@@ -57,13 +57,8 @@
 
 /// A [`Tower`](TowerSvc)/[`Hyper`](HyperSvc) Service that wraps [`EngineIoService`] and
 /// redirect every request to it
-<<<<<<< HEAD
 pub struct SocketIoService<S: Clone> {
-    engine_svc: EngineIoService<Arc<Client>, S>,
-=======
-pub struct SocketIoService<S: Clone, A: Adapter = LocalAdapter> {
-    engine_svc: EngineIoService<Client<A>, S>,
->>>>>>> 04f7ab3c
+    engine_svc: EngineIoService<Client, S>,
 }
 
 /// Tower Service implementation.
@@ -75,15 +70,9 @@
     ResBody: Body + Send + 'static,
     S: TowerSvc<Request<ReqBody>, Response = Response<ResBody>> + Clone,
 {
-<<<<<<< HEAD
-    type Response = <EngineIoService<Arc<Client>, S> as TowerSvc<Request<ReqBody>>>::Response;
-    type Error = <EngineIoService<Arc<Client>, S> as TowerSvc<Request<ReqBody>>>::Error;
-    type Future = <EngineIoService<Arc<Client>, S> as TowerSvc<Request<ReqBody>>>::Future;
-=======
-    type Response = <EngineIoService<Client<A>, S> as TowerSvc<Request<ReqBody>>>::Response;
-    type Error = <EngineIoService<Client<A>, S> as TowerSvc<Request<ReqBody>>>::Error;
-    type Future = <EngineIoService<Client<A>, S> as TowerSvc<Request<ReqBody>>>::Future;
->>>>>>> 04f7ab3c
+    type Response = <EngineIoService<Client, S> as TowerSvc<Request<ReqBody>>>::Response;
+    type Error = <EngineIoService<Client, S> as TowerSvc<Request<ReqBody>>>::Error;
+    type Future = <EngineIoService<Client, S> as TowerSvc<Request<ReqBody>>>::Future;
 
     #[inline(always)]
     fn poll_ready(&mut self, cx: &mut Context<'_>) -> Poll<Result<(), Self::Error>> {
@@ -104,15 +93,9 @@
     ResBody: Body + Send + 'static,
     S: HyperSvc<Request<ReqBody>, Response = Response<ResBody>> + Clone,
 {
-<<<<<<< HEAD
-    type Response = <EngineIoService<Arc<Client>, S> as HyperSvc<Request<ReqBody>>>::Response;
-    type Error = <EngineIoService<Arc<Client>, S> as HyperSvc<Request<ReqBody>>>::Error;
-    type Future = <EngineIoService<Arc<Client>, S> as HyperSvc<Request<ReqBody>>>::Future;
-=======
-    type Response = <EngineIoService<Client<A>, S> as HyperSvc<Request<ReqBody>>>::Response;
-    type Error = <EngineIoService<Client<A>, S> as HyperSvc<Request<ReqBody>>>::Error;
-    type Future = <EngineIoService<Client<A>, S> as HyperSvc<Request<ReqBody>>>::Future;
->>>>>>> 04f7ab3c
+    type Response = <EngineIoService<Client, S> as HyperSvc<Request<ReqBody>>>::Response;
+    type Error = <EngineIoService<Client, S> as HyperSvc<Request<ReqBody>>>::Error;
+    type Future = <EngineIoService<Client, S> as HyperSvc<Request<ReqBody>>>::Future;
 
     #[inline(always)]
     fn call(&self, req: Request<ReqBody>) -> Self::Future {
@@ -123,24 +106,16 @@
 impl<S: Clone> SocketIoService<S> {
     /// Creates a MakeService which can be used as a hyper service
     #[inline(always)]
-<<<<<<< HEAD
-    pub fn into_make_service(self) -> MakeEngineIoService<Arc<Client>, S> {
-=======
-    pub fn into_make_service(self) -> MakeEngineIoService<Client<A>, S> {
->>>>>>> 04f7ab3c
+    pub fn into_make_service(self) -> MakeEngineIoService<Client, S> {
         self.engine_svc.into_make_service()
     }
 
     /// Creates a new [`EngineIoService`] with a custom inner service and a custom config.
-<<<<<<< HEAD
-    pub(crate) fn with_config_inner(inner: S, config: Arc<SocketIoConfig>) -> (Self, Arc<Client>) {
-=======
     pub(crate) fn with_config_inner(
         inner: S,
         config: SocketIoConfig,
         #[cfg(feature = "state")] state: state::TypeMap![Send + Sync],
-    ) -> (Self, Arc<Client<A>>) {
->>>>>>> 04f7ab3c
+    ) -> (Self, Arc<Client>) {
         let engine_config = config.engine_config.clone();
         let client = Arc::new(Client::new(
             config,
